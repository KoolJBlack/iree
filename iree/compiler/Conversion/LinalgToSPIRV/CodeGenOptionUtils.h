--- conflicted
+++ resolved
@@ -39,12 +39,7 @@
 
   bool enableVectorization = false;
   bool useWorkgroupMemory = false;
-<<<<<<< HEAD
-  bool vectorizeMemref = false;
   bool usingLinalgOnTensors = true;
-=======
-  bool usingLinalgOnTensors = false;
->>>>>>> de47078b
 };
 
 // Returns SPIR-V CodeGen options from command-line options.
